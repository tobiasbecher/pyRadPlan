--- conflicted
+++ resolved
@@ -38,7 +38,7 @@
             arr = vdata_item[3]
             # return only one scenario (3D) else: Multi-Scenario (4D)
             return (
-                [arr.astype(int).tolist()]
+                [np.asarray(arr.astype(int).tolist())]
                 if not isinstance(arr, list)
                 else [a.astype(int).tolist() for a in arr]
             )
@@ -335,114 +335,12 @@
         if ct and cst_data.ct_image != validate_ct(ct):
             raise ValueError("CT image mismatch between StructureSet and provided CT")
         return cst_data
-<<<<<<< HEAD
     elif isinstance(cst_data, dict):
         cst_data.update(kwargs)
         cst_data["ct_image"] = ct
     else:
         cst_data = {"vois": cst_data, "ct_image": ct, **kwargs}
     return StructureSet(**cst_data)
-=======
-
-    # validate ct if present
-    if ct is not None:
-        ct = validate_ct(ct)
-
-    # If already a model dictionary check the ct setup
-    if isinstance(cst_data, dict):
-        ct_image = cst_data.pop("ct_image", cst_data.pop("ctImage", None))
-        if ct_image is not None:
-            cst_data["ct_image"] = ct_image
-            if ct is not None and ct != ct_image:
-                raise ValueError("CT image mismatch between StructureSet and provided CT")
-        elif ct is not None:
-            cst_data["ct_image"] = ct
-        else:
-            raise ValueError("No CT image reference provided!")
-        return StructureSet.model_validate(cst_data)
-
-    if cst_data is None and ct is not None:  # If data is None
-        return StructureSet(ct_image=ct, **kwargs)
-    if cst_data is None and ct is None:
-        return StructureSet(**kwargs)
-
-    # Other methods need the CT
-    if ct is None:
-        raise ValueError("No CT image reference provided!")
-
-    # Creation from an nd array (cell array matRad format)
-    if isinstance(cst_data, np.ndarray) and cst_data.dtype == object:
-        cst_data = cst_data.to_list()
-
-    # a list of volume information (e.g. imported from pymatreader from matRad mat file)
-    if isinstance(cst_data, list):
-        voi_list = []
-        for vdata in cst_data:
-            # First try to read the index lists
-            idx_list = []
-            # Only one scenario (3D CT)
-            if not isinstance(vdata[3], list):
-                idx_list.append(np.asarray(vdata[3]).astype(int).tolist())
-
-            # Multiple scenarios (4D CT)
-            else:
-                for vdata_scen in vdata[3]:
-                    idx_list.append(vdata_scen.astype(int).tolist())
-
-            # Now we create isimple ITK masks
-            masks = []
-            for idx in idx_list:
-                # TODO: Check index ordering
-                tmp_mask = np.zeros((ct.size[2], ct.size[0], ct.size[1]), dtype=np.uint8)
-                tmp_mask.flat[np.asarray(idx) - 1] = 1
-                tmp_mask = np.swapaxes(tmp_mask, 1, 2)
-                mask_image = sitk.GetImageFromArray(tmp_mask)
-                mask_image.CopyInformation(ct.cube_hu)
-
-                masks.append(mask_image)
-
-            # For 4D, we need to join the masks. We also check here if the number of masks we could
-            # extract matches the number of dimensions in the CT image
-            if ct.cube_hu.GetDimension() == 4:
-                # First check if the mask is the same for all 4D scenarios
-                if len(masks) == 1:
-                    masks = [masks[0] for _ in range(ct.cube_hu.GetDimension())]
-
-                # Now do a sanity check that we don't have an incompatible number of masks
-                if len(masks) != ct.cube_hu.GetSize()[3]:
-                    raise ValueError("Incompatible number of masks for 4D CT")
-
-                masks = sitk.JoinSeries(*masks)
-
-            # If it is a 3D CT, we just drop the list
-            elif ct.cube_hu.GetDimension() == 3:
-                masks = masks[0]
-            else:
-                raise ValueError("Sanity Check failed -- unsupported CT dimensionality")
-
-            # Check Objectives
-            if len(vdata) > 5:
-                objectives = vdata[5]
-                if not isinstance(objectives, list):
-                    objectives = [objectives]
-            else:
-                objectives = []
-
-            voi = validate_voi(
-                name=str(vdata[1]),
-                voi_type=str(vdata[2]),
-                mask=masks,
-                ct_image=ct,
-                objectives=objectives,
-            )
-
-            voi_list.append(voi)
-
-        cst_dict = {"vois": voi_list, "ct_image": ct}
-        return StructureSet.model_validate(cst_dict)
-
-    raise ValueError("Invalid input data for creating a StructureSet.")
->>>>>>> 516620cf
 
 
 def validate_cst(
