import os
import pytest

import SimpleITK as sitk
import numpy as np

import pyRadPlan.io.matRad as matRadIO
from pyRadPlan.ct import create_ct


from pyRadPlan.ct import CT
from pyRadPlan.cst import (
    StructureSet,
    create_cst,
    validate_cst,
    create_voi,
<<<<<<< HEAD
    VOI,
    ExternalVOI,
=======
    ExternalVOI,
    HelperVOI,
>>>>>>> 0afe41d5
    Target,
    OAR,
)


def test_cst_from_matrad_mat_file(matrad_import):

    ct = create_ct(matrad_import["ct"])
    cst = create_cst(matrad_import["cst"], ct=ct)
    assert isinstance(cst, StructureSet)

    cst = validate_cst(matrad_import["cst"], ct=ct)
    assert isinstance(cst, StructureSet)

    with pytest.raises(ValueError):
        cst = create_cst(matrad_import["cst"])

    with pytest.raises(ValueError):
        cst = validate_cst(matrad_import["cst"])


def test_cst_to_matrad(matrad_import, tmpdir):
    ct = create_ct(matrad_import["ct"])
    cst = create_cst(matrad_import["cst"], ct=ct)

    matrad_list = cst.to_matrad()
    assert isinstance(matrad_list, list)

    tmp_mat_path = os.path.join(tmpdir, "test_cst.mat")
    matRadIO.save(tmp_mat_path, {"cst": matrad_list})
    assert os.path.exists(tmp_mat_path)

    tmp = matRadIO.load(tmp_mat_path)

    assert isinstance(tmp, dict)
    assert isinstance(tmp["cst"], list)


def test_cst_target_voxels(generic_input_3d):
    name_3d, ct_3d, mask_3d, _, _ = generic_input_3d

    mask_3d_2 = mask_3d.copy()
    mask_3d_2.fill(0)
    mask_3d_2[0, 0, 0] = 1

    mask_3d_3 = mask_3d.copy()
    mask_3d_3.fill(0)
    mask_3d_3[1, 1, 1] = 1

    mask_3d_4 = mask_3d.copy()
    mask_3d_4.fill(0)
    mask_3d_4[0, 1, 0] = 1

    voi_3d = create_voi(voi_type="TARGET", name=name_3d, ct_image=ct_3d, mask=mask_3d)
    voi_3d_2 = create_voi(voi_type="TARGET", name=name_3d, ct_image=ct_3d, mask=mask_3d_2)
    voi_3d_3 = create_voi(voi_type="OAR", name=name_3d, ct_image=ct_3d, mask=mask_3d_3)
    voi_3d_4 = create_voi(voi_type="EXTERNAL", name=name_3d, ct_image=ct_3d, mask=mask_3d_4)

    cst = StructureSet(vois=[voi_3d, voi_3d_2, voi_3d_3, voi_3d_4], ct_image=ct_3d)

    index_union = cst.target_union_voxels()
    assert (index_union == cst.target_union_voxels(order="sitk")).all()
    index_union_np = cst.target_union_voxels(order="numpy")
    mask_union = cst.target_union_mask()

    assert (index_union == np.array([0, 5000])).all()
    assert (index_union_np == np.array([0, 1])).all()
    assert (sitk.GetArrayViewFromImage(mask_union).ravel(order="F")[index_union] == 1).all()
    assert (sitk.GetArrayViewFromImage(mask_union).ravel(order="C")[index_union_np] == 1).all()


def test_cst_patient_voxels(generic_input_3d):
    name_3d, ct_3d, mask_3d, _, _ = generic_input_3d

    mask_3d_3 = mask_3d.copy()
    mask_3d_3.fill(0)
    mask_3d_3[0, 0, 0] = 1

    mask_3d_4 = mask_3d.copy()
    mask_3d_4.fill(0)
    mask_3d_4[-1, -1, -1] = 1

    voi_3d = create_voi(voi_type="TARGET", name=name_3d, ct_image=ct_3d, mask=mask_3d)
    voi_3d_3 = create_voi(voi_type="OAR", name=name_3d, ct_image=ct_3d, mask=mask_3d_3)
    voi_3d_4 = create_voi(voi_type="OAR", name=name_3d, ct_image=ct_3d, mask=mask_3d_4)

    cst = StructureSet(vois=[voi_3d, voi_3d_3, voi_3d_4], ct_image=ct_3d)

    index_union = cst.patient_voxels()
    assert (index_union == cst.patient_voxels(order="sitk")).all()
    index_union_np = cst.patient_voxels(order="numpy")
    mask_union = cst.patient_mask()

    assert (index_union == np.array([0, 5000, mask_3d_3.size - 1])).all()
    assert (index_union_np == np.array([0, 1, mask_3d_3.size - 1])).all()
    assert (sitk.GetArrayViewFromImage(mask_union).ravel(order="F")[index_union] == 1).all()
    assert (sitk.GetArrayViewFromImage(mask_union).ravel(order="C")[index_union_np] == 1).all()

    voi_3d_4 = create_voi(voi_type="EXTERNAL", name=name_3d, ct_image=ct_3d, mask=mask_3d_4)
    cst.vois[-1] = voi_3d_4
    index_union = cst.patient_voxels()
    assert (index_union == cst.patient_voxels(order="sitk")).all()
    index_union_np = cst.patient_voxels(order="numpy")
    mask_union = cst.patient_mask()

    assert (index_union == np.array([mask_3d_4.size - 1])).all()
    assert (index_union_np == np.array([mask_3d_4.size - 1])).all()


def test_target_center_of_mass():
    ct = create_ct(cube_hu=sitk.Image(10, 10, 10, sitk.sitkInt16))
    mask = np.zeros((10, 10, 10), dtype=np.uint8)
    mask[0, 0, 0] = 1
    mask[1, 1, 1] = 1
    mask[2, 2, 2] = 1
    mask[3, 3, 3] = 1

    voi = create_voi(voi_type="TARGET", name="test", ct_image=ct, mask=mask)
    cst = StructureSet(vois=[voi], ct_image=ct)

    com = cst.target_center_of_mass()
    assert np.allclose(com, np.array([1.5, 1.5, 1.5]))

    image4d = sitk.JoinSeries([sitk.Image(10, 10, 10, sitk.sitkInt16) for _ in range(3)])
    ct = create_ct(cube_hu=image4d)
    mask = np.zeros((3, 10, 10, 10), dtype=np.uint8)
    mask[0, 0, 0, 0] = 1
    mask[0, 1, 1, 1] = 1
    mask[0, 2, 2, 2] = 1
    mask[0, 3, 3, 3] = 1

    voi = create_voi(voi_type="TARGET", name="test", ct_image=ct, mask=mask)
    cst = StructureSet(vois=[voi], ct_image=ct)

    com = cst.target_center_of_mass()
    assert np.allclose(com, np.array([1.5, 1.5, 1.5]))


@pytest.fixture
def generic_ct():
    # Create a simple 3D CT image
    ct_array = np.zeros((10, 10, 10), dtype=np.float32)
    ct_image = sitk.GetImageFromArray(ct_array)
    ct_image.SetSpacing((1.0, 1.0, 1.0))
    ct_image.SetOrigin((0.0, 0.0, 0.0))
    ct_image.SetDirection((1.0, 0.0, 0.0, 0.0, 1.0, 0.0, 0.0, 0.0, 1.0))
    return CT(cube_hu=ct_image)


@pytest.fixture
def generic_vois(generic_ct):
    # Create simple VOIs with different overlap priorities
    mask1 = np.zeros((10, 10, 10), dtype=np.uint8)
<<<<<<< HEAD
    mask1[3:5, 3:5, 3:5] = 1
=======
    mask1[4:5, 4:5, 4:5] = 1
>>>>>>> 0afe41d5
    mask_image1 = sitk.GetImageFromArray(mask1)
    mask_image1.CopyInformation(generic_ct.cube_hu)

    mask2 = np.zeros((10, 10, 10), dtype=np.uint8)
<<<<<<< HEAD
    mask2[2:6, 2:6, 2:6] = 1
=======
    mask2[3:6, 3:6, 3:6] = 1
>>>>>>> 0afe41d5
    mask_image2 = sitk.GetImageFromArray(mask2)
    mask_image2.CopyInformation(generic_ct.cube_hu)

    mask3 = np.zeros((10, 10, 10), dtype=np.uint8)
    mask3[4:7, 4:7, 4:7] = 1
    mask_image3 = sitk.GetImageFromArray(mask3)
    mask_image3.CopyInformation(generic_ct.cube_hu)

    mask4 = np.zeros((10, 10, 10), dtype=np.uint8)
    mask4[1:8, 1:8, 1:8] = 1
    mask_image4 = sitk.GetImageFromArray(mask4)
    mask_image4.CopyInformation(generic_ct.cube_hu)

<<<<<<< HEAD
=======
    mask5 = np.zeros((10, 10, 10), dtype=np.uint8)
    mask5[2:7, 2:7, 2:7] = 1
    mask_image5 = sitk.GetImageFromArray(mask5)
    mask_image5.CopyInformation(generic_ct.cube_hu)

>>>>>>> 0afe41d5
    voi1 = Target(name="CTV", mask=mask_image1, ct_image=generic_ct, overlap_priority=1)
    voi2 = Target(name="PTV", mask=mask_image2, ct_image=generic_ct, overlap_priority=2)
    voi3 = OAR(name="OAR", mask=mask_image3, ct_image=generic_ct)
    voi4 = ExternalVOI(name="BODY", mask=mask_image4, ct_image=generic_ct)
<<<<<<< HEAD

    return [voi1, voi2, voi3, voi4]
=======
    voi5 = HelperVOI(name="HELPER", mask=mask_image5, ct_image=generic_ct)

    return [voi1, voi2, voi3, voi4, voi5]
>>>>>>> 0afe41d5


def test_apply_overlap_priorities(generic_ct, generic_vois):
    # Create a StructureSet with the VOIs
    structure_set = StructureSet(ct_image=generic_ct, vois=generic_vois)

    # Apply overlap priorities
    structure_set_overlap = structure_set.apply_overlap_priorities()

<<<<<<< HEAD
    # Check the resulting masks
    voi1_mask = sitk.GetArrayViewFromImage(structure_set.vois[0].mask)
    voi1_mask_overlapped = sitk.GetArrayViewFromImage(structure_set_overlap.vois[0].mask)

    voi2_mask = sitk.GetArrayViewFromImage(structure_set.vois[1].mask)
    voi2_mask_overlapped = sitk.GetArrayViewFromImage(structure_set_overlap.vois[1].mask)

    voi3_mask = sitk.GetArrayViewFromImage(structure_set.vois[2].mask)
    voi3_mask_overlapped = sitk.GetArrayViewFromImage(structure_set_overlap.vois[2].mask)

    voi4_mask = sitk.GetArrayViewFromImage(structure_set.vois[3].mask)
    voi4_mask_overlapped = sitk.GetArrayViewFromImage(structure_set_overlap.vois[3].mask)

    # VOI1 should have its mask unchanged
    assert np.isclose(voi1_mask, voi1_mask_overlapped).all()

    ol_mask = voi1_mask > 0

    # Check VOI 2 overlapped by VOI 1
    assert (voi2_mask_overlapped[ol_mask] == 0).all()
    assert (voi2_mask_overlapped[np.logical_and(voi2_mask > 0, ol_mask == 0)] == 1).all()
    ol_mask = np.logical_or(ol_mask, voi2_mask > 0)

    # Check VOI 3 overlapped by VOI 2 and VOI 1
    assert (voi3_mask_overlapped[voi1_mask > 0] == 0).all()
    assert (voi3_mask_overlapped[np.logical_and(voi2_mask > 0, ol_mask == 0)] == 1).all()
    ol_mask = np.logical_or(ol_mask, voi3_mask > 0)

    # Check VOI 4 overlapped by VOI 3, VOI 2 and VOI 1
    assert (voi4_mask_overlapped[ol_mask] == 0).all()
    assert (voi4_mask_overlapped[np.logical_and(voi4_mask > 0, ol_mask == 0)] == 1).all()
=======
    voi_mask = [None] * len(generic_vois)
    voi_mask_overlapped = [None] * len(generic_vois)
    p = [None] * len(generic_vois)

    for i in range(len(generic_vois)):
        voi_mask[i] = sitk.GetArrayViewFromImage(structure_set.vois[i].mask)
        voi_mask_overlapped[i] = sitk.GetArrayViewFromImage(structure_set_overlap.vois[i].mask)
        p[i] = structure_set.vois[i].overlap_priority

    expected_overlap_list = np.argsort(p)

    ol_mask = np.zeros(voi_mask[0].shape, dtype=bool)

    for expected in expected_overlap_list:
        # the mask that the current voi should have
        assert (
            voi_mask_overlapped[expected][np.logical_and(voi_mask[expected] > 0, ~ol_mask)]
        ).all()

        # Accumulate the ol mask
        ol_mask = ol_mask | voi_mask[expected] > 0

        # we currently should be zero where overlapped
        assert not (voi_mask_overlapped[expected][ol_mask] == 0).all()
        # the accumulated ol mask
>>>>>>> 0afe41d5


def test_apply_overlap_priorities_same_priority(generic_ct, generic_vois):
    for v in generic_vois:
        v.overlap_priority = 1

    # Create a StructureSet with the VOIs
    structure_set = StructureSet(ct_image=generic_ct, vois=generic_vois)

    # Apply overlap priorities
    structure_set_overlap = structure_set.apply_overlap_priorities()

    # Check the resulting masks
    for i in range(len(generic_vois)):
        voi_mask = sitk.GetArrayViewFromImage(structure_set.vois[i].mask)
        voi_mask_overlapped = sitk.GetArrayViewFromImage(structure_set_overlap.vois[i].mask)

        assert np.isclose(voi_mask, voi_mask_overlapped).all()<|MERGE_RESOLUTION|>--- conflicted
+++ resolved
@@ -14,13 +14,8 @@
     create_cst,
     validate_cst,
     create_voi,
-<<<<<<< HEAD
-    VOI,
-    ExternalVOI,
-=======
     ExternalVOI,
     HelperVOI,
->>>>>>> 0afe41d5
     Target,
     OAR,
 )
@@ -174,20 +169,12 @@
 def generic_vois(generic_ct):
     # Create simple VOIs with different overlap priorities
     mask1 = np.zeros((10, 10, 10), dtype=np.uint8)
-<<<<<<< HEAD
-    mask1[3:5, 3:5, 3:5] = 1
-=======
     mask1[4:5, 4:5, 4:5] = 1
->>>>>>> 0afe41d5
     mask_image1 = sitk.GetImageFromArray(mask1)
     mask_image1.CopyInformation(generic_ct.cube_hu)
 
     mask2 = np.zeros((10, 10, 10), dtype=np.uint8)
-<<<<<<< HEAD
-    mask2[2:6, 2:6, 2:6] = 1
-=======
     mask2[3:6, 3:6, 3:6] = 1
->>>>>>> 0afe41d5
     mask_image2 = sitk.GetImageFromArray(mask2)
     mask_image2.CopyInformation(generic_ct.cube_hu)
 
@@ -201,26 +188,18 @@
     mask_image4 = sitk.GetImageFromArray(mask4)
     mask_image4.CopyInformation(generic_ct.cube_hu)
 
-<<<<<<< HEAD
-=======
     mask5 = np.zeros((10, 10, 10), dtype=np.uint8)
     mask5[2:7, 2:7, 2:7] = 1
     mask_image5 = sitk.GetImageFromArray(mask5)
     mask_image5.CopyInformation(generic_ct.cube_hu)
 
->>>>>>> 0afe41d5
     voi1 = Target(name="CTV", mask=mask_image1, ct_image=generic_ct, overlap_priority=1)
     voi2 = Target(name="PTV", mask=mask_image2, ct_image=generic_ct, overlap_priority=2)
     voi3 = OAR(name="OAR", mask=mask_image3, ct_image=generic_ct)
     voi4 = ExternalVOI(name="BODY", mask=mask_image4, ct_image=generic_ct)
-<<<<<<< HEAD
-
-    return [voi1, voi2, voi3, voi4]
-=======
     voi5 = HelperVOI(name="HELPER", mask=mask_image5, ct_image=generic_ct)
 
     return [voi1, voi2, voi3, voi4, voi5]
->>>>>>> 0afe41d5
 
 
 def test_apply_overlap_priorities(generic_ct, generic_vois):
@@ -230,39 +209,6 @@
     # Apply overlap priorities
     structure_set_overlap = structure_set.apply_overlap_priorities()
 
-<<<<<<< HEAD
-    # Check the resulting masks
-    voi1_mask = sitk.GetArrayViewFromImage(structure_set.vois[0].mask)
-    voi1_mask_overlapped = sitk.GetArrayViewFromImage(structure_set_overlap.vois[0].mask)
-
-    voi2_mask = sitk.GetArrayViewFromImage(structure_set.vois[1].mask)
-    voi2_mask_overlapped = sitk.GetArrayViewFromImage(structure_set_overlap.vois[1].mask)
-
-    voi3_mask = sitk.GetArrayViewFromImage(structure_set.vois[2].mask)
-    voi3_mask_overlapped = sitk.GetArrayViewFromImage(structure_set_overlap.vois[2].mask)
-
-    voi4_mask = sitk.GetArrayViewFromImage(structure_set.vois[3].mask)
-    voi4_mask_overlapped = sitk.GetArrayViewFromImage(structure_set_overlap.vois[3].mask)
-
-    # VOI1 should have its mask unchanged
-    assert np.isclose(voi1_mask, voi1_mask_overlapped).all()
-
-    ol_mask = voi1_mask > 0
-
-    # Check VOI 2 overlapped by VOI 1
-    assert (voi2_mask_overlapped[ol_mask] == 0).all()
-    assert (voi2_mask_overlapped[np.logical_and(voi2_mask > 0, ol_mask == 0)] == 1).all()
-    ol_mask = np.logical_or(ol_mask, voi2_mask > 0)
-
-    # Check VOI 3 overlapped by VOI 2 and VOI 1
-    assert (voi3_mask_overlapped[voi1_mask > 0] == 0).all()
-    assert (voi3_mask_overlapped[np.logical_and(voi2_mask > 0, ol_mask == 0)] == 1).all()
-    ol_mask = np.logical_or(ol_mask, voi3_mask > 0)
-
-    # Check VOI 4 overlapped by VOI 3, VOI 2 and VOI 1
-    assert (voi4_mask_overlapped[ol_mask] == 0).all()
-    assert (voi4_mask_overlapped[np.logical_and(voi4_mask > 0, ol_mask == 0)] == 1).all()
-=======
     voi_mask = [None] * len(generic_vois)
     voi_mask_overlapped = [None] * len(generic_vois)
     p = [None] * len(generic_vois)
@@ -288,7 +234,6 @@
         # we currently should be zero where overlapped
         assert not (voi_mask_overlapped[expected][ol_mask] == 0).all()
         # the accumulated ol mask
->>>>>>> 0afe41d5
 
 
 def test_apply_overlap_priorities_same_priority(generic_ct, generic_vois):
