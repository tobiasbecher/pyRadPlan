import logging

try:
    from importlib import resources  # Standard from Python 3.9+
except ImportError:
    import importlib_resources as resources  # Backport for older versions

import numpy as np
<<<<<<< HEAD
import pymatreader
=======
import SimpleITK as sitk
import matplotlib.pyplot as plt
>>>>>>> 4e83e966

from pyRadPlan import (
    PhotonPlan,
    load_patient,
    generate_stf,
    calc_dose_influence,
    fluence_optimization,
    plot_slice,
)

from pyRadPlan.optimization.objectives import SquaredDeviation, SquaredOverdosing, MeanDose

logging.basicConfig(level=logging.INFO)

#  Read patient from provided TG119.mat file and validate data
path = resources.files("pyRadPlan.data.phantoms").joinpath("TG119.mat")
ct, cst = load_patient(path)

# Create a plan object
pln = PhotonPlan(machine="Generic")
num_of_beams = 5
pln.prop_stf = {
    "gantry_angles": np.linspace(0, 360, num_of_beams, endpoint=False),
    "couch_angles": np.zeros((num_of_beams,)),
}
# Generate Steering Geometry ("stf")
stf = generate_stf(ct, cst, pln)

# Calculate Dose Influence Matrix ("dij")
dij = calc_dose_influence(ct, cst, stf, pln)

# Optimize
cst.vois[1].objectives = [SquaredDeviation(priority=1000.0, d_ref=3.0)]  # Target
cst.vois[0].objectives = [SquaredOverdosing(priority=100.0, d_max=1.0)]  # OAR
cst.vois[2].objectives = [
    MeanDose(priority=1.0, d_ref=0.0),
    SquaredOverdosing(priority=10.0, d_max=2.0),
]  # BODY

fluence = fluence_optimization(ct, cst, stf, dij, pln)

# Result
result = dij.compute_result_ct_grid(fluence)

# Choose a slice to visualize
view_slice = int(np.round(ct.size[2] / 2))

# Visualize
plot_slice(
    ct=ct,
    cst=cst,
    overlay=result["physical_dose"],
    view_slice=view_slice,
    plane="axial",
    overlay_unit="Gy",
)<|MERGE_RESOLUTION|>--- conflicted
+++ resolved
@@ -6,12 +6,6 @@
     import importlib_resources as resources  # Backport for older versions
 
 import numpy as np
-<<<<<<< HEAD
-import pymatreader
-=======
-import SimpleITK as sitk
-import matplotlib.pyplot as plt
->>>>>>> 4e83e966
 
 from pyRadPlan import (
     PhotonPlan,
